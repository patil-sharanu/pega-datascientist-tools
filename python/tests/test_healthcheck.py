import sys
import os

sys.path.append("python")
from pdstools import ADMDatamart, datasets
import pytest

@pytest.fixture
def sample():
    return datasets.CDHSample()

def testHealthCheckRunsWithoutErrors(sample):
    sample.generateHealthCheck(verbose=True)

def testHealthCheckRunsWithoutTables(sample):
    sample.generateHealthCheck(include_tables=False)

def testAdditionalTables(sample):
    sample.exportTables()
<<<<<<< HEAD
    os.remove("Tables.xlsx")
    
@pytest.fixture
def sample_without_predictorbinning():
    return ADMDatamart(
        path="data",
        model_filename="Data-Decision-ADM-ModelSnapshot_pyModelSnapshots_20210526T131808_GMT.zip",
        predictor_filename=None,
    )


def testHealthCheckModelRunsWithoutErrors(sample_without_predictorbinning):
    sample_without_predictorbinning.generateHealthCheck(verbose=True, modelData_only=True)


def testAdditionalTablesModel(sample_without_predictorbinning):
    sample_without_predictorbinning.exportTables(file="ModelTables.xlsx")
    os.remove("ModelTables.xlsx")
    
def remove_healthCheck():
    os.remove("ADM_HealthCheck.html")
=======
    import os
    os.remove('Tables.xlsx')
>>>>>>> 594d2e90
<|MERGE_RESOLUTION|>--- conflicted
+++ resolved
@@ -17,7 +17,6 @@
 
 def testAdditionalTables(sample):
     sample.exportTables()
-<<<<<<< HEAD
     os.remove("Tables.xlsx")
     
 @pytest.fixture
@@ -28,7 +27,6 @@
         predictor_filename=None,
     )
 
-
 def testHealthCheckModelRunsWithoutErrors(sample_without_predictorbinning):
     sample_without_predictorbinning.generateHealthCheck(verbose=True, modelData_only=True)
 
@@ -38,8 +36,4 @@
     os.remove("ModelTables.xlsx")
     
 def remove_healthCheck():
-    os.remove("ADM_HealthCheck.html")
-=======
-    import os
-    os.remove('Tables.xlsx')
->>>>>>> 594d2e90
+    os.remove("ADM_HealthCheck.html")